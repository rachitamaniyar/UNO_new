--- conflicted
+++ resolved
@@ -223,20 +223,7 @@
 
     private void playCard(Player player, Card card) {
         deck.playCard(card);
-<<<<<<< HEAD
-        System.out.println(player.getName() + " spielt: " + card);
-        System.out.println("Do you want to end your turn? Y/N");
-        scanner.nextLine();
-        if(scanner.next().equalsIgnoreCase("N")) {
-                        int input= menu.showGameMenu();
-                        switch (input) {
-                            case 1: player.callUno(); break;
-                            //case 2: referee.handleWildDrawFourChallenge(player, player.);
-                        }
-                    } else if (scanner.next().equalsIgnoreCase("Y")) {
-=======
         System.out.println(player.getName() + " plays: " + card);
->>>>>>> f91d9e40
 
         if (player.getHandSize() == 1) {
             if (!(player instanceof BotPlayer)) {
