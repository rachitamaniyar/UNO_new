--- conflicted
+++ resolved
@@ -223,25 +223,28 @@
 
     private void playCard(Player player, Card card) {
         deck.playCard(card);
-<<<<<<< HEAD
-        System.out.println(player.getName() + " spielt: " + card);
+        System.out.println(player.getName() + " plays: " + card);
+
+        // Prompt to end turn early
         System.out.println("Do you want to end your turn? Y/N");
-        scanner.nextLine();
-        if(scanner.next().equalsIgnoreCase("N")) {
-                        int input= menu.showGameMenu();
-                        switch (input) {
-                            case 1: player.callUno(); break;
-                            //case 2: referee.handleWildDrawFourChallenge(player, player.);
-                        }
-                    } else if (scanner.next().equalsIgnoreCase("Y")) {
-=======
-        System.out.println(player.getName() + " plays: " + card);
->>>>>>> 40e7e127
-
+        scanner.nextLine(); // Consume newline
+        String input = scanner.nextLine().trim().toLowerCase();
+
+        if (input.equals("n") || input.equals("no")) {
+            int menuChoice = menu.showGameMenu();
+            switch (menuChoice) {
+                case 1:
+                    player.callUno();
+                    break;
+                // case 2: referee.handleWildDrawFourChallenge(player, player);
+            }
+        }
+
+        // UNO check
         if (player.getHandSize() == 1) {
             if (!(player instanceof BotPlayer)) {
                 System.out.print("Do you want to call UNO? (y/n): ");
-                String unoChoice = scanner.nextLine().toLowerCase().trim();
+                String unoChoice = scanner.nextLine().trim().toLowerCase();
                 if (unoChoice.equals("y") || unoChoice.equals("yes")) {
                     player.callUno();
                 } else {
@@ -252,22 +255,27 @@
             }
         }
 
+        // Special card logic
         if (SpecialCards.isSpecialCard(card)) {
             handleSpecialCardEffects(player, card);
         }
 
+        // Win check
         if (player.getHandSize() == 0) {
             handleRoundWin(player);
-        }
-
+            return;
+        }
+
+        // Prompt to end turn again (if not already)
         if (!(player instanceof BotPlayer)) {
             System.out.print("End turn? (y/n): ");
-            String endTurn = scanner.nextLine().toLowerCase().trim();
+            String endTurn = scanner.nextLine().trim().toLowerCase();
             if (endTurn.equals("n") || endTurn.equals("no")) {
                 menu.showGameMenu();
             }
         }
     }
+
 
     private void handleSpecialCardEffects(Player player, Card card) {
         int nextPlayerIndex = getNextPlayerIndex();
