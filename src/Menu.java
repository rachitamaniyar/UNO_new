import java.util.*;
import java.io.*;

/**
 * Handles all menu interactions and user interface
 * Manages game menus, rule display, and player input
 */
public class Menu implements AutoCloseable {
    private Scanner scanner;

    // Constants for better maintainability
    private static final String RULES_FILE = "uno_rules.txt";
    private static final int MIN_PLAYERS = 0;
    private static final int MAX_PLAYERS = 4;
    private static final int DEFAULT_PLAYERS = 1;
    private static final int MIN_DIFFICULTY = 1;
    private static final int MAX_DIFFICULTY = 3;
    private static final int DEFAULT_DIFFICULTY = 2;
    private static final int MIN_MENU_OPTION = 1;
    private static final int MAX_MENU_OPTION = 3;
    private static final int MIN_GAME_MENU_OPTION = 1;
    private static final int MAX_GAME_MENU_OPTION = 6;
    private static final double BOT_CHALLENGE_PROBABILITY = 0.3;

    private static final String SEPARATOR = "=".repeat(60);
    private static final String SHORT_SEPARATOR = "=".repeat(50);

    public Menu() {
        scanner = new Scanner(System.in);
    }

    public void displayWelcome() {
        System.out.println("╔══════════════════════════════════════╗");
        System.out.println("║                UNO GAME              ║");
        System.out.println("║              Version 1.0             ║");
        System.out.println("║                                      ║");
<<<<<<< HEAD
        System.out.println("║     Willkommen beim UNO Spiel!       ║");
=======
        System.out.println("║       Welcome to the UNO Game!       ║");
>>>>>>> 40e7e127
        System.out.println("╚══════════════════════════════════════╝");
        System.out.println();
    }

    public int showMainMenu() {
        System.out.println("\n=== MAIN MENU ===");
        System.out.println("1. Start New Game");
        System.out.println("2. View Game Rules");
        System.out.println("3. Exit Game");
        System.out.print("Choose an option (1-3): ");

        return getValidatedInput(MIN_MENU_OPTION, MAX_MENU_OPTION, 0);
    }

    public int selectDifficulty() {
        System.out.println("\n=== DIFFICULTY LEVEL ===");
        System.out.println("1. Easy   - Bots play randomly");
        System.out.println("2. Medium - Bots prefer action cards");
        System.out.println("3. Hard   - Bots play strategically");
        System.out.print("Choose difficulty level (1-3): ");

        int choice = getValidatedInput(MIN_DIFFICULTY, MAX_DIFFICULTY, DEFAULT_DIFFICULTY);
        if (choice == DEFAULT_DIFFICULTY && choice != getLastInputAttempt()) {
            System.out.println("Invalid input! Default: Medium difficulty selected");
        }
        return choice;
    }

    public int getNumberOfHumanPlayers() {
        System.out.println("\n=== PLAYER COUNT ===");
        System.out.println("There are always 4 players in total.");
        System.out.println("How many human players? (0-4)");
        System.out.print("Number: ");

        int humans = getValidatedInput(MIN_PLAYERS, MAX_PLAYERS, DEFAULT_PLAYERS);
        if (humans == DEFAULT_PLAYERS && humans != getLastInputAttempt()) {
            System.out.println("Invalid input! Default: 1 human player");
        }
        return humans;
    }

    public String[] getPlayerNames(int numberOfPlayers) {
        if (numberOfPlayers <= 0) {
            return new String[0];
        }

        String[] names = new String[numberOfPlayers];
        clearInputBuffer();

        System.out.println("\n=== PLAYER NAMES ===");
        for (int i = 0; i < numberOfPlayers; i++) {
            names[i] = getValidPlayerName(i + 1);
        }

        return names;
    }

    private String getValidPlayerName(int playerNumber) {
        String name;
        do {
            System.out.print("Name for player " + playerNumber + ": ");
            name = scanner.nextLine().trim();
            if (name.isEmpty()) {
                System.out.println("Name cannot be empty! Please try again.");
            } else if (name.length() > 20) {
                System.out.println("Name too long! Maximum 20 characters allowed.");
                name = "";
            }
        } while (name.isEmpty());

        return name;
    }

    public boolean askForSpecialRules() {
        System.out.println("\n=== SPECIAL RULES ===");
        System.out.println("Would you like to enable special rules?");
        System.out.println("Available: Stacking, Doubling, Jump-In");
        System.out.println("(These features are still in development)");
        System.out.print("Enable special rules? (y/n): ");

        return getYesNoInput();
    }

    public int showGameMenu() {
        System.out.println("\n=== UNO MENU ===");
        System.out.println("1. Call UNO");
        System.out.println("2. Challenge +4");
        System.out.println("3. Show Scores");
        System.out.println("4. View Rules");
        System.out.println("5. Return to Game");
        System.out.println("6. Quit Game");
        System.out.print("Choose an option (1-6): ");

        return getValidatedInput(MIN_GAME_MENU_OPTION, MAX_GAME_MENU_OPTION, 5);
    }

    public void displayRules() {
        System.out.println("\n" + SHORT_SEPARATOR);
        System.out.println("                UNO GAME RULES");
        System.out.println(SHORT_SEPARATOR);

        try {
            if (loadRulesFromFile()) {
                System.out.println("\n💡 Tip: Rules loaded from " + RULES_FILE + "!");
            } else {
                displayBasicRules();
                System.out.println("\n💡 Tip: Create a file named '" + RULES_FILE +
                        "' for detailed game rules!");
            }
        } catch (IOException e) {
            System.out.println("⚠️ Error reading rules file: " + e.getMessage());
            displayBasicRules();
        }

        System.out.println("\n" + SHORT_SEPARATOR);
        waitForUserInput("Press Enter to continue...");
    }

    private boolean loadRulesFromFile() throws IOException {
        File rulesFile = new File(RULES_FILE);
        if (!rulesFile.exists()) {
            return false;
        }

        try (Scanner fileScanner = new Scanner(rulesFile)) {
            while (fileScanner.hasNextLine()) {
                System.out.println(fileScanner.nextLine());
            }
        }
        return true;
    }

    private void displayBasicRules() {
        System.out.println("🎯 OBJECTIVE:");
        System.out.println("   Be the first to reach 500 points!");
        System.out.println();
        System.out.println("🃏 BASIC RULES:");
        System.out.println("   • Match cards by color or number");
        System.out.println("   • Call 'UNO' when you have one card left!");
        System.out.println("   • Draw a card if you can't play");
        System.out.println();
        System.out.println("🎴 ACTION CARDS:");
        System.out.println("   • +2: Next player draws 2 cards");
        System.out.println("   • ⏭️ Skip: Next player loses a turn");
        System.out.println("   • 🔄 Reverse: Change play direction");
        System.out.println("   • 🎨 Wild: Choose a new color");
        System.out.println("   • +4: Next player draws 4 (only play when you have no match!)");
        System.out.println();
        System.out.println("⚖️ PENALTIES:");
        System.out.println("   • Forgot UNO: Draw 2 penalty cards");
        System.out.println("   • Illegal play: Draw 1 penalty card");
        System.out.println("   • 3 penalties = disqualification");
    }

    public void displayGameState(List<Player> players, Player currentPlayer, Card topCard, int direction) {
        System.out.println("\n" + SEPARATOR);
        System.out.println("🎮 CURRENT GAME STATE");
        System.out.println(SEPARATOR);

        displayCurrentCard(topCard);
        displayDirection(direction);
        displayCurrentPlayer(currentPlayer);
        displayPlayerOverview(players, currentPlayer);

        System.out.println(SEPARATOR);
    }

    private void displayCurrentCard(Card topCard) {
        System.out.println("🃏 Top Card: " + topCard);
    }

    private void displayDirection(int direction) {
        String directionArrow = (direction == 1) ? "➡️" : "⬅️";
        System.out.println("🔄 Play Direction: " + directionArrow);
    }

    private void displayCurrentPlayer(Player currentPlayer) {
        System.out.println("👤 Current Turn: " + currentPlayer.getName());
    }

    private void displayPlayerOverview(List<Player> players, Player currentPlayer) {
        System.out.println("\n📊 PLAYER OVERVIEW:");
        for (Player player : players) {
            displayPlayerInfo(player, player == currentPlayer);
        }
    }

    private void displayPlayerInfo(Player player, boolean isCurrent) {
        String indicator = isCurrent ? "👉 " : "   ";
        String botIndicator = (player instanceof BotPlayer) ? "🤖 " : "👤 ";
        System.out.printf("%s%s%s: %d cards",
                indicator, botIndicator, player.getName(), player.getHandSize());

        if (player.getHandSize() == 1) {
            System.out.print(" 🚨 UNO!");
        }
        System.out.println();
    }

    public boolean askForChallenge(Player challengingPlayer, Player playedByPlayer) {
        if (challengingPlayer instanceof BotPlayer) {
            boolean challenge = Math.random() < BOT_CHALLENGE_PROBABILITY;
            if (challenge) {
                System.out.println("🤖 " + challengingPlayer.getName() + " is challenging " +
                        playedByPlayer.getName() + "!");
                waitForUserInput("Press Enter to continue...");
            }
            return challenge;
        }

        System.out.println("\n⚠️ " + playedByPlayer.getName() + " played a +4 Wild Draw card!");
        System.out.println(challengingPlayer.getName() + ", do you want to challenge?");
        System.out.println("(Only if you think they had a playable card)");
        System.out.print("Challenge? (y/n): ");

        return getYesNoInput();
    }

    public boolean confirmQuit() {
        System.out.print("\n⚠️ Are you sure you want to quit the game? (y/n): ");
        return getYesNoInput();
    }

    public void displayGameResults(Player winner, List<Player> players) {
        System.out.println("\n" + SEPARATOR);
        System.out.println("🎉 GAME OVER - FINAL RESULTS 🎉");
        System.out.println(SEPARATOR);

        displayWinner(winner);
        displayFinalScores(players);

        System.out.println(SEPARATOR);
        System.out.println("Thanks for playing! 🎮");
        waitForUserInput("Press Enter to exit...");
    }

    private void displayWinner(Player winner) {
        System.out.println("🏆 WINNER: " + winner.getName() +
                " with " + winner.getTotalScore() + " points!");
    }

    private void displayFinalScores(List<Player> players) {
        System.out.println("\n📊 FINAL SCORES:");
        List<Player> sortedPlayers = new ArrayList<>(players);
        sortedPlayers.sort((p1, p2) -> Integer.compare(p2.getTotalScore(), p1.getTotalScore()));

        for (int i = 0; i < sortedPlayers.size(); i++) {
            Player player = sortedPlayers.get(i);
            String medal = getMedal(i);
            String botIndicator = (player instanceof BotPlayer) ? "🤖" : "👤";

            System.out.printf("%s %s %s: %d points\n",
                    medal, botIndicator, player.getName(), player.getTotalScore());
        }
    }

    private String getMedal(int position) {
        return switch (position) {
            case 0 -> "🥇";
            case 1 -> "🥈";
            case 2 -> "🥉";
            default -> "   ";
        };
    }

    private int getValidatedInput(int min, int max, int defaultValue) {
        try {
            int input = scanner.nextInt();
            return (input >= min && input <= max) ? input : defaultValue;
        } catch (InputMismatchException e) {
            clearInputBuffer();
            return defaultValue;
        }
    }

    private boolean getYesNoInput() {
        String input = scanner.next().toLowerCase().trim();
        return input.equals("y") || input.equals("yes") || input.equals("j") || input.equals("ja");
    }

    private void clearInputBuffer() {
        scanner.nextLine();
    }

    private void waitForUserInput(String message) {
        System.out.print(message);
        clearInputBuffer();
        if (scanner.hasNextLine()) {
            scanner.nextLine();
        }
    }

    private int getLastInputAttempt() {
        return -1; // Placeholder
    }

    public void displayError(String message) {
        System.out.println("❌ Error: " + message);
    }

    public void displaySuccess(String message) {
        System.out.println("✅ " + message);
    }

    public void displayInfo(String message) {
        System.out.println("ℹ️ " + message);
    }

    @Override
    public void close() {
        if (scanner != null) {
            scanner.close();
        }
    }
}<|MERGE_RESOLUTION|>--- conflicted
+++ resolved
@@ -34,11 +34,7 @@
         System.out.println("║                UNO GAME              ║");
         System.out.println("║              Version 1.0             ║");
         System.out.println("║                                      ║");
-<<<<<<< HEAD
-        System.out.println("║     Willkommen beim UNO Spiel!       ║");
-=======
         System.out.println("║       Welcome to the UNO Game!       ║");
->>>>>>> 40e7e127
         System.out.println("╚══════════════════════════════════════╝");
         System.out.println();
     }
